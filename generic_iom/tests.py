--- conflicted
+++ resolved
@@ -761,8 +761,4 @@
         self.assertIn(self.template_group_a.name, template_names)
         self.assertIn(self.template_group_b.name, template_names)
         self.assertIn(self.template_inactive.name, template_names)
-<<<<<<< HEAD
-
-# Removed erroneous triple backticks causing syntax error
-=======
->>>>>>> 5d0748ca
+
