--- conflicted
+++ resolved
@@ -10,13 +10,10 @@
   FormHelperText,
   Box,
   Typography,
-<<<<<<< HEAD
-  ListItemText,
-  InputAdornment
-=======
+
   ListItemText, // Added import
   InputAdornment, // Added import
->>>>>>> 70d6f32d
+
 } from '@mui/material';
 import type { SelectChangeEvent } from '@mui/material/Select';
 import { AdapterDateFns } from '@mui/x-date-pickers/AdapterDateFns';
@@ -83,11 +80,9 @@
           {...commonProps}
           type="text"
           multiline
-<<<<<<< HEAD
+
           rows={typeof field.attributes?.rows === 'number' ? field.attributes.rows : 4}
-=======
-          rows={rows}
->>>>>>> 70d6f32d
+
           value={value || field.defaultValue || ''}
           placeholder={field.placeholder}
           onChange={(e) => onChange(field.name, e.target.value)}
@@ -111,11 +106,9 @@
         <LocalizationProvider dateAdapter={AdapterDateFns}>
           <DatePicker
             label={field.label}
-<<<<<<< HEAD
+
             value={(value && (typeof value === 'string' || typeof value === 'number')) ? new Date(value) : (field.defaultValue && (typeof field.defaultValue === 'string' || typeof field.defaultValue === 'number') ? new Date(field.defaultValue) : null)}
-=======
-            value={isValidDateValue(value) ? new Date(value) : (isValidDateValue(field.defaultValue) ? new Date(field.defaultValue) : null)}
->>>>>>> 70d6f32d
+
             onChange={handleDateChange}
             disabled={disabled || field.readonly}
             slotProps={{
@@ -135,11 +128,10 @@
           <LocalizationProvider dateAdapter={AdapterDateFns}>
             <DateTimePicker
               label={field.label}
-<<<<<<< HEAD
+
               value={(value && (typeof value === 'string' || typeof value === 'number')) ? new Date(value) : (field.defaultValue && (typeof field.defaultValue === 'string' || typeof field.defaultValue === 'number') ? new Date(field.defaultValue) : null)}
-=======
-              value={isValidDateValue(value) ? new Date(value) : (isValidDateValue(field.defaultValue) ? new Date(field.defaultValue) : null)}
->>>>>>> 70d6f32d
+
+
               onChange={handleDateTimeChange}
               disabled={disabled || field.readonly}
               slotProps={{
