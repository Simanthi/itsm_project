--- conflicted
+++ resolved
@@ -1,6 +1,2 @@
-<<<<<<< HEAD
-// itsm_frontend/src/modules/assets/pages/index.ts
-=======
-// index.ts for assets pages
->>>>>>> 1be37561
+
 export { default as AssetsPage } from './AssetsPage';