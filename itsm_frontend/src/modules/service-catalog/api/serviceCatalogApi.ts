--- conflicted
+++ resolved
@@ -12,13 +12,10 @@
 
 export const getCatalogCategories = async (token: string): Promise<CatalogCategory[]> => {
     const response = await apiClient<{ data: { results: CatalogCategory[] } | CatalogCategory[] }>(
-<<<<<<< HEAD
-        '/api/service-catalog/categories/',
+
+        '/service-catalog/categories/',
         token, // Use the passed token
-=======
-        '/service-catalog/categories/',
-        '',
->>>>>>> 40d44502
+
         { method: 'GET' }
     );
     return processListResponse<CatalogCategory>(response);
@@ -27,13 +24,10 @@
 export const getCatalogItems = async (token: string, categoryId?: number | string): Promise<CatalogItem[]> => {
     const params = categoryId ? `?category=${categoryId}` : '';
     const response = await apiClient<{ data: { results: CatalogItem[] } | CatalogItem[] }>(
-<<<<<<< HEAD
-        `/api/service-catalog/items/${params}`,
+
+        `/service-catalog/items/${params}`,
         token, // Use the passed token
-=======
-        `/service-catalog/items/${params}`,
-        '',
->>>>>>> 40d44502
+
         { method: 'GET' }
     );
     return processListResponse<CatalogItem>(response);
@@ -41,13 +35,10 @@
 
 export const getCatalogItemById = async (token: string, itemId: number | string): Promise<CatalogItem> => {
     const response = await apiClient<{ data: CatalogItem }>(
-<<<<<<< HEAD
-        `/api/service-catalog/items/${itemId}/`,
+
+        `/service-catalog/items/${itemId}/`,
         token, // Use the passed token
-=======
-        `/service-catalog/items/${itemId}/`,
-        '',
->>>>>>> 40d44502
+
         { method: 'GET' }
     );
     return response.data;
