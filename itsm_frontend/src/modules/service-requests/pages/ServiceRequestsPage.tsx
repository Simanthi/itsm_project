--- conflicted
+++ resolved
@@ -89,11 +89,7 @@
       navigate('/service-requests/print-preview', {
         state: {
           selectedIds: selectedRequestIds,
-<<<<<<< HEAD
           autoPrint: true
-=======
-          autoPrint: true // <<< ADD THIS FLAG
->>>>>>> 04abec93
         }
       });
     } else {
