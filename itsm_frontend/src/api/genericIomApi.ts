--- conflicted
+++ resolved
@@ -215,8 +215,6 @@
   })) as GenericIOM;
 };
 
-<<<<<<< HEAD
-=======
 export const archiveGenericIom = async (
   authenticatedFetch: AuthenticatedFetch,
   iomId: number
@@ -224,6 +222,7 @@
   const endpoint = `${API_GENERIC_IOM_BASE_PATH}/ioms/${iomId}/archive/`;
   return (await authenticatedFetch(endpoint, {
     method: 'POST',
+    // No body usually needed for archive action unless comments are supported
   })) as GenericIOM;
 };
 
@@ -234,6 +233,27 @@
   const endpoint = `${API_GENERIC_IOM_BASE_PATH}/ioms/${iomId}/unarchive/`;
   return (await authenticatedFetch(endpoint, {
     method: 'POST',
-  })) as GenericIOM;
-};
->>>>>>> 0e97db22
+    // No body usually needed for unarchive action
+  })) as GenericIOM;
+};
+
+// It seems archiveGenericIom and unarchiveGenericIom were missing. Adding them here.
+export const archiveGenericIom = async (
+  authenticatedFetch: AuthenticatedFetch,
+  iomId: number
+): Promise<GenericIOM> => {
+  const endpoint = `${API_GENERIC_IOM_BASE_PATH}/ioms/${iomId}/archive/`;
+  return (await authenticatedFetch(endpoint, {
+    method: 'POST',
+  })) as GenericIOM;
+};
+
+export const unarchiveGenericIom = async (
+  authenticatedFetch: AuthenticatedFetch,
+  iomId: number
+): Promise<GenericIOM> => {
+  const endpoint = `${API_GENERIC_IOM_BASE_PATH}/ioms/${iomId}/unarchive/`;
+  return (await authenticatedFetch(endpoint, {
+    method: 'POST',
+  })) as GenericIOM;
+};