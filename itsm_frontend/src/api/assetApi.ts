--- conflicted
+++ resolved
@@ -119,11 +119,7 @@
     method: 'POST',
     headers: { 'Content-Type': 'application/json' },
     body: JSON.stringify(categoryData),
-<<<<<<< HEAD
-  }) as AssetCategory;
-=======
-  }) as AssetCategory; // Add type assertion here
->>>>>>> f49cf59a
+
 };
 
 export const updateAssetCategory = async (
@@ -136,11 +132,7 @@
     method: 'PUT', // Or PATCH if partial updates are preferred and supported
     headers: { 'Content-Type': 'application/json' },
     body: JSON.stringify(categoryData),
-<<<<<<< HEAD
-  }) as AssetCategory;
-=======
-  }) as AssetCategory; // Add type assertion here
->>>>>>> f49cf59a
+
 };
 
 export const deleteAssetCategory = async (
@@ -174,11 +166,7 @@
     method: 'POST',
     headers: { 'Content-Type': 'application/json' },
     body: JSON.stringify(locationData),
-<<<<<<< HEAD
-  }) as Location;
-=======
-  }) as Location; // Add type assertion here
->>>>>>> f49cf59a
+
 };
 
 export const updateLocation = async (
@@ -191,11 +179,7 @@
     method: 'PUT',
     headers: { 'Content-Type': 'application/json' },
     body: JSON.stringify(locationData),
-<<<<<<< HEAD
-  }) as Location;
-=======
-  }) as Location; // Add type assertion here
->>>>>>> f49cf59a
+
 };
 
 export const deleteLocation = async (
@@ -229,11 +213,7 @@
     method: 'POST',
     headers: { 'Content-Type': 'application/json' },
     body: JSON.stringify(vendorData),
-<<<<<<< HEAD
-  }) as Vendor;
-=======
-  }) as Vendor; // Add type assertion here
->>>>>>> f49cf59a
+
 };
 
 export const updateVendor = async (
@@ -246,11 +226,7 @@
     method: 'PUT',
     headers: { 'Content-Type': 'application/json' },
     body: JSON.stringify(vendorData),
-<<<<<<< HEAD
-  }) as Vendor;
-=======
-  }) as Vendor; // Add type assertion here
->>>>>>> f49cf59a
+
 };
 
 export const deleteVendor = async (
@@ -302,11 +278,7 @@
     method: 'POST',
     headers: { 'Content-Type': 'application/json' },
     body: JSON.stringify(assetData),
-<<<<<<< HEAD
-  }) as Asset;
-=======
-  }) as Asset; // Add type assertion here
->>>>>>> f49cf59a
+
 };
 
 export const updateAsset = async (
@@ -319,11 +291,7 @@
     method: 'PUT', // Or PATCH
     headers: { 'Content-Type': 'application/json' },
     body: JSON.stringify(assetData),
-<<<<<<< HEAD
-  }) as Asset;
-=======
-  }) as Asset; // Add type assertion here
->>>>>>> f49cf59a
+
 };
 
 export const deleteAsset = async (
